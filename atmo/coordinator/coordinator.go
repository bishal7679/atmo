package coordinator

import (
	"fmt"
	"net/http"

	"github.com/pkg/errors"
	"github.com/suborbital/atmo/atmo/appsource"
	"github.com/suborbital/atmo/atmo/coordinator/executor"
	"github.com/suborbital/atmo/atmo/options"
	"github.com/suborbital/atmo/directive"
	"github.com/suborbital/grav/grav"
	"github.com/suborbital/grav/transport/nats"
	"github.com/suborbital/grav/transport/websocket"
	"github.com/suborbital/reactr/rcap"
	"github.com/suborbital/reactr/rt"
	"github.com/suborbital/vektor/vk"
	"github.com/suborbital/vektor/vlog"
)

const (
	atmoMethodSchedule       = "SCHED"
	atmoMethodStream         = "STREAM"
	atmoHeadlessStateHeader  = "X-Atmo-State"
	atmoHeadlessParamsHeader = "X-Atmo-Params"
	atmoRequestIDHeader      = "X-Atmo-RequestID"
	atmoMessageURI           = "/meta/message"
	atmoMetricsURI           = "/meta/metrics"
)

type rtFunc func(rt.Job, *rt.Ctx) (interface{}, error)

// Coordinator is a type that is responsible for covnerting the directive into
// usable Vektor handles by coordinating Reactr jobs and meshing when needed.
type Coordinator struct {
	App  appsource.AppSource
	opts *options.Options

	log *vlog.Logger

	exec *executor.Executor

	transport *websocket.Transport

	connections map[string]*grav.Grav
	handlerPods map[string]*grav.Pod
}

type requestScope struct {
	RequestID string `json:"request_id"`
}

// New creates a coordinator
func New(appSource appsource.AppSource, options *options.Options) *Coordinator {
	var transport *websocket.Transport

	if options.ControlPlane != "" {
		transport = websocket.New()
	}

	exec := executor.New(options.Logger, transport)

	c := &Coordinator{
		App:         appSource,
		opts:        options,
		log:         options.Logger,
		exec:        exec,
		connections: map[string]*grav.Grav{},
		handlerPods: map[string]*grav.Pod{},
		transport:   transport,
	}

	return c
}

// Start allows the Coordinator to bootstrap
func (c *Coordinator) Start() error {
	if err := c.App.Start(*c.opts); err != nil {
		return errors.Wrap(err, "failed to App.Start")
	}

<<<<<<< HEAD
	// we have to wait until this point to initialize the Executor
=======
	// establish connections defined by the app
	c.createConnections()

	// we have to wait until here to initialize Reactr
>>>>>>> e29e1e3f
	// since the appsource needs to be fully initialized
	caps := renderCapabilities(c.App, c.log)
	c.exec.UseCapabilityConfig(caps)

	// do an initial sync of Runnables
	// from the AppSource into RVG
	c.SyncAppState()

	return nil
}

// SetupHandlers configures all of the app's handlers and generates a Vektor Router for the app
func (c *Coordinator) SetupHandlers() *vk.Router {
	router := vk.NewRouter(c.log)

	// set a middleware on the root RouteGroup
	router.Before(scopeMiddleware)

	// mount each handler into the VK group
	for _, h := range c.App.Handlers() {
		switch h.Input.Type {
		case directive.InputTypeRequest:
			router.Handle(h.Input.Method, h.Input.Resource, c.vkHandlerForDirectiveHandler(h))
		case directive.InputTypeStream:
			if h.Input.Source == "" || h.Input.Source == directive.InputSourceServer {
				router.HandleHTTP(http.MethodGet, h.Input.Resource, c.websocketHandlerForDirectiveHandler(h))
			} else {
				c.streamConnectionForDirectiveHandler(h)
			}
		}
	}

	router.GET(atmoMetricsURI, c.metricsHandler())

	if c.transport != nil {
		router.HandleHTTP(http.MethodGet, atmoMessageURI, c.transport.HTTPHandlerFunc())
	}

	return router
}

// CreateConnections establishes all of the connections described in the directive
func (c *Coordinator) createConnections() {
	connections := c.App.Connections()

	if connections.NATS != nil {
		gnats, err := nats.New(connections.NATS.ServerAddress)
		if err != nil {
			c.log.Error(errors.Wrap(err, "failed to nats.New for NATS connection"))
		} else {
			g := grav.New(
				grav.UseLogger(c.log),
				grav.UseTransport(gnats),
			)

			c.connections[directive.InputSourceNATS] = g
		}
	}
}

func (c *Coordinator) SetSchedules() {
	// mount each schedule into Reactr
	for _, s := range c.App.Schedules() {
		rtFunc := c.rtFuncForDirectiveSchedule(s)

		// create basically an fqfn for this schedule (com.suborbital.appname#schedule.dojob@v0.1.0)
		jobName := fmt.Sprintf("%s#schedule.%s@%s", c.App.Meta().Identifier, s.Name, c.App.Meta().AppVersion)

		c.exec.Register(jobName, &scheduledRunner{rtFunc})

		seconds := s.NumberOfSeconds()

		// only actually schedule the job if the env var isn't set (or is set but not 'false')
		// the job stays mounted on reactr because we could get a request to run it from grav
		if *c.opts.RunSchedules {
			c.log.Debug("adding schedule", jobName)

			c.exec.SetSchedule(rt.Every(seconds, func() rt.Job {
				return rt.NewJob(jobName, nil)
			}))
		}
	}
}

// renderCapabilities "renders" capabilities by layering any user-defined
// capabilities onto the default set, thus allowing the user to omit any
// individual capability (or all of them) to receive the defaults
func renderCapabilities(source appsource.AppSource, log *vlog.Logger) rcap.CapabilityConfig {
	config := rcap.DefaultConfigWithLogger(log)

	userConfig := source.Capabilities()
	if userConfig == nil {
		return config
	}

	connections := source.Connections()

	if userConfig.Logger != nil {
		config.Logger = userConfig.Logger
	}

	if userConfig.HTTP != nil {
		config.HTTP = userConfig.HTTP
	}

	if userConfig.GraphQL != nil {
		config.GraphQL = userConfig.GraphQL
	}

	if userConfig.Auth != nil {
		config.Auth = userConfig.Auth
	}

	// config for the cache can come from either the capabilities
	// and/or connections sections of the directive
	if userConfig.Cache != nil {
		config.Cache = userConfig.Cache
	}

	if connections.Redis != nil {
		config.Cache.RedisConfig = connections.Redis
	}

	if userConfig.File != nil {
		config.File = userConfig.File
	}

	if userConfig.RequestHandler != nil {
		config.RequestHandler = userConfig.RequestHandler
	}

	// The following are extra inputs needed to make things work

	config.Logger.Logger = log
	config.File.FileFunc = source.File
	config.Auth.Headers = source.Authentication().Domains

	return config
}

// resultFromState returns the state value for the last single function that ran in a handler
func resultFromState(handler directive.Handler, state map[string][]byte) []byte {
	// if the handler defines a response explicitly, use it (return nil if there is nothing in state)
	if handler.Response != "" {
		resp, exists := state[handler.Response]
		if exists {
			return resp
		}

		return nil
	}

	// if not, use the last step. If last step is a group, return nil
	step := handler.Steps[len(handler.Steps)-1]
	if step.IsGroup() {
		return nil
	}

	// determine what the state key is
	key := step.Fn
	if step.IsForEach() {
		key = step.ForEach.As
	}

	val, exists := state[key]
	if exists {
		return val
	}

	return nil
}

func scopeMiddleware(r *http.Request, ctx *vk.Ctx) error {
	scope := requestScope{
		RequestID: ctx.RequestID(),
	}

	ctx.UseScope(scope)

	return nil
}<|MERGE_RESOLUTION|>--- conflicted
+++ resolved
@@ -79,14 +79,10 @@
 		return errors.Wrap(err, "failed to App.Start")
 	}
 
-<<<<<<< HEAD
-	// we have to wait until this point to initialize the Executor
-=======
 	// establish connections defined by the app
 	c.createConnections()
 
 	// we have to wait until here to initialize Reactr
->>>>>>> e29e1e3f
 	// since the appsource needs to be fully initialized
 	caps := renderCapabilities(c.App, c.log)
 	c.exec.UseCapabilityConfig(caps)
